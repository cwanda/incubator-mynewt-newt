--- conflicted
+++ resolved
@@ -137,11 +137,7 @@
 	r := pm.Repo
 
 	// Multiple package directories to be searched
-<<<<<<< HEAD
-	searchDirs := []string{"libs/", "hw/bsp/", "hw/mcu/", "hw/drivers/", "hw/hal/"}
-=======
-	searchDirs := []string{"libs/", "hw/", "hw/mcu/stm/", "hw/drivers/", "hw/bsp"}
->>>>>>> fe44f5a1
+	searchDirs := []string{"libs/", "hw/bsp/", "hw/mcu/", "hw/mcu/stm", "hw/drivers/", "hw/hal/"}
 
 	for _, pkgDir := range searchDirs {
 		pkgBaseDir := r.BasePath + "/" + pkgDir
