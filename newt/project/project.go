/**
 * Licensed to the Apache Software Foundation (ASF) under one
 * or more contributor license agreements.  See the NOTICE file
 * distributed with this work for additional information
 * regarding copyright ownership.  The ASF licenses this file
 * to you under the Apache License, Version 2.0 (the
 * "License"); you may not use this file except in compliance
 * with the License.  You may obtain a copy of the License at
 *
 *  http://www.apache.org/licenses/LICENSE-2.0
 *
 * Unless required by applicable law or agreed to in writing,
 * software distributed under the License is distributed on an
 * "AS IS" BASIS, WITHOUT WARRANTIES OR CONDITIONS OF ANY
 * KIND, either express or implied.  See the License for the
 * specific language governing permissions and limitations
 * under the License.
 */

package project

import (
	"bufio"
	"fmt"
	"log"
	"os"
	"path"
	"strings"

	"mynewt.apache.org/newt/newt/downloader"
	"mynewt.apache.org/newt/newt/interfaces"
	"mynewt.apache.org/newt/newt/pkg"
	"mynewt.apache.org/newt/newt/repo"
	"mynewt.apache.org/newt/util"
	"mynewt.apache.org/newt/viper"
)

var globalProject *Project = nil

const PROJECT_FILE_NAME = "project.yml"

var PackageSearchDirs []string = []string{
	"apps/",
	"compiler/",
	"fs/",
	"libs/",
	"net/",
	"hw/bsp/",
	"hw/mcu/",
	"hw/mcu/stm",
	"hw/drivers/",
	"hw/",
	"project/",
	"targets/",
	"sys/",
}

type Project struct {
	// Name of this project
	name string

	// Base path of the project
	BasePath string

	packages interfaces.PackageList

	projState *ProjectState

	// Repositories configured on this project
	repos map[string]*repo.Repo

	localRepo *repo.Repo

	// Package search directories for this project
	packageSearchDirs []string

	v *viper.Viper
}

func InitProject(dir string) error {
	var err error

	globalProject, err = LoadProject(dir)
	if err != nil {
		return err
	}
	globalProject.LoadPackageList()

	return nil
}

func GetProject() *Project {
	if globalProject == nil {
		wd, err := os.Getwd()
		if err != nil {
			panic(err.Error())
		}
		err = InitProject(wd)
		if err != nil {
			panic(err.Error())
		}
	}
	return globalProject
}

func NewProject(dir string) (*Project, error) {
	proj := &Project{}

	if err := proj.Init(dir); err != nil {
		return nil, err
	}

	return proj, nil
}

func (proj *Project) Path() string {
	return proj.BasePath
}

func (proj *Project) Name() string {
	return proj.name
}

func (proj *Project) Repos() map[string]*repo.Repo {
	return proj.repos
}

func (proj *Project) FindRepo(rname string) *repo.Repo {
	r, _ := proj.repos[rname]
	return r
}

func (proj *Project) LocalRepo() *repo.Repo {
	return proj.localRepo
}

func (proj *Project) PackageSearchDirs() []string {
	return proj.packageSearchDirs
}

func (proj *Project) upgradeCheck(r *repo.Repo, vers *repo.Version,
	upgrade bool, force bool) (bool, error) {
	rdesc, err := r.GetRepoDesc()
	if err != nil {
		return false, err
	}

	if !upgrade {
		cli.StatusMessage(cli.VERBOSITY_DEFAULT,
			fmt.Sprintf("Installed repository %s has version %s, "+
				"which meets project requirements. Moving on to next repository.\n",
				r.Name(), vers))
		return true, nil
	} else {
		_, newVers, _ := rdesc.Match(r)
		if newVers == nil {
			cli.StatusMessage(cli.VERBOSITY_DEFAULT,
				"No matching version to upgrade to "+
					"found for %s.  Please check your project requirements, and use the "+
					"project show-repo command to see available repository versions.",
				r.Name())
			return false, util.NewNewtError(fmt.Sprintf("Cannot find a "+
				"version of repository %s that matches project requirements.",
				r.Name()))
		}

		// If the change between the old repository and the new repository would cause
		// and upgrade.  Then prompt for an upgrade response, unless the force option
		// is present.
		if vers.CompareVersions(newVers, vers) != 0 ||
			vers.Stability() != newVers.Stability() {
			if !force {
				branch, newVers, _ := rdesc.Match(r)

				str := ""
				if newVers.Stability() != repo.VERSION_STABILITY_NONE {
					str += "(" + branch + ")"
				}

				fmt.Printf("Would you like to upgrade repository %s from %s to %s %s? [Yn] ",
					r.Name(), vers.String(), newVers.String(), str)

<<<<<<< HEAD
				line, more, err := bufio.NewReader(os.Stdin).ReadLine()
				if more || err != nil {
					return false, util.NewNewtError(fmt.Sprintf(
						"Couldn't read upgrade response: %s\n", err.Error()))
=======
			if !upgrade {
				util.StatusMessage(util.VERBOSITY_DEFAULT,
					fmt.Sprintf("Installed repository %s matches project requirements, "+
						"moving on to next repository.\n", r.Name()))
				continue
			} else {
				_, newVers, _ := rdesc.Match(r)
				if newVers == nil {
					return util.NewNewtError(fmt.Sprintf(
						"No matching version for repository %s\n", r.Name()))
>>>>>>> cc41f163
				}
				// Anything but no means yes.
				answer := strings.ToUpper(strings.Trim(string(line), " "))
				if answer == "N" || answer == "NO" {
					fmt.Printf("Users says don't upgrade, skipping upgrade of %s\n",
						r.Name())
					return true, nil
				}
			}
		} else {
			cli.StatusMessage(cli.VERBOSITY_DEFAULT,
				"Repository %s doesn't need to be upgraded, latest "+
					"version installed.\n", r.Name())
			return true, nil
		}
	}

	return false, nil
}

func (proj *Project) checkVersionRequirements(r *repo.Repo, upgrade bool, force bool) (bool, error) {
	rdesc, err := r.GetRepoDesc()
	if err != nil {
		return false, err
	}

	rname := r.Name()

	vers := proj.projState.GetInstalledVersion(rname)
	if vers != nil {
		ok := rdesc.SatisfiesVersion(vers, r.VersionRequirements())
		if !ok && !upgrade {
			cli.StatusMessage(cli.VERBOSITY_DEFAULT, "WARNING: Installed"+
				"version %s of repository %s does not match desired "+
				"version %s in project file.  You can fix this by either upgrading"+
				" your repository, or modifying the project.yml file.\n",
				vers, rname, r.VersionRequirementsString())
			return true, err
		} else {
			skip, err := proj.upgradeCheck(r, vers, upgrade, force)
			return skip, err
		}
	} else {
		// Fallthrough and perform the installation.
		// Check to make sure that this repository contains a version
		// that can satisfy.
		_, _, ok := rdesc.Match(r)
		if !ok {
			fmt.Printf("WARNING: No matching repository version found for repository "+
				"%s specified in project.  To find available versions for a repository"+
				" issue the project show-repo command.\n", r.Name())
			return true, err
		}
	}

	return false, nil
}

func (proj *Project) Install(upgrade bool, force bool) error {
	repoList := proj.Repos()

	for rname, r := range repoList {
		// Ignore the local repo on install
		if rname == repo.REPO_NAME_LOCAL {
			continue
		}
		// First thing we do is update repository description.  This
		// will get us available branches and versions in the repository.
		if err := r.UpdateDesc(); err != nil {
			return err
		}

		// Check the version requirements on this repository, and see
		// whether or not we need to install/upgrade it.
		skip, err := proj.checkVersionRequirements(r, upgrade, force)
		if err != nil {
			return err
		}
		if skip {
			continue
		}

		// Do the hard work of actually copying and installing the repository.
		rvers, err := r.Install(upgrade || force)
		if err != nil {
			return err
		}

		// Update the project state with the new repository version information.
		proj.projState.Replace(rname, rvers)
	}

	// Save the project state, including any updates or changes to the project
	// information that either install or upgrade caused.
	if err := proj.projState.Save(); err != nil {
		return err
	}

	return nil
}

func (proj *Project) Upgrade(force bool) error {
	return proj.Install(true, force)
}

func (proj *Project) loadRepo(rname string, v *viper.Viper) error {
	varName := fmt.Sprintf("repository.%s", rname)

	repoVars := v.GetStringMapString(varName)

	if repoVars["type"] != "github" {
		return util.NewNewtError("Only github repositories are currently supported.")
	}
	rversreq := repoVars["vers"]

	dl := downloader.NewGithubDownloader()
	dl.User = repoVars["user"]
	dl.Repo = repoVars["repo"]

	r, err := repo.NewRepo(rname, rversreq, dl)
	if err != nil {
		return err
	}

	log.Printf("[VERBOSE] Loaded repository %s (type: %s, user: %s, repo: %s)", rname,
		repoVars["type"], repoVars["user"], repoVars["repo"])

	proj.repos[r.Name()] = r
	return nil
}

func (proj *Project) loadConfig() error {
	v, err := util.ReadConfig(proj.BasePath,
		strings.TrimSuffix(PROJECT_FILE_NAME, ".yml"))
	if err != nil {
		return util.NewNewtError(err.Error())
	}
	// Store configuration object for access to future values,
	// this avoids keeping every string around as a project variable when
	// we need to process it later.
	proj.v = v

	proj.projState, err = LoadProjectState()
	if err != nil {
		return err
	}

	proj.name = v.GetString("project.name")

	// Local repository always included in initialization
	r, err := repo.NewLocalRepo()
	if err != nil {
		return err
	}
	proj.repos[r.Name()] = r
	proj.localRepo = r

	rstrs := v.GetStringSlice("project.repositories")
	for _, repoName := range rstrs {
		if err := proj.loadRepo(repoName, v); err != nil {
			return err
		}
	}

	pkgDirs := v.GetStringSlice("project.pkg_dirs")
	if len(pkgDirs) > 0 {
		proj.packageSearchDirs = append(proj.packageSearchDirs, pkgDirs...)
	}

	return nil
}

func (proj *Project) Init(dir string) error {
	proj.BasePath = dir

	// Only one project per system, when created, set it as the global project
	interfaces.SetProject(proj)

	proj.repos = map[string]*repo.Repo{}
	proj.packageSearchDirs = PackageSearchDirs

	// Load Project configuration
	if err := proj.loadConfig(); err != nil {
		return err
	}

	return nil
}

func (proj *Project) ResolveDependency(dep interfaces.DependencyInterface) interfaces.PackageInterface {
	for _, pkgList := range proj.packages {
		for _, pkg := range *pkgList {
			if dep.SatisfiesDependency(pkg) {
				return pkg
			}
		}
	}

	return nil
}

func findProjectDir(dir string) (string, error) {
	for {
		projFile := path.Clean(dir) + "/" + PROJECT_FILE_NAME

		log.Printf("[DEBUG] Searching for project file %s", projFile)
		if util.NodeExist(projFile) {
			log.Printf("[INFO] Project file found at %s", projFile)
			break
		}

		// Move back one directory and continue searching
		dir = path.Clean(dir + "../../")
		if dir == "/" {
			return "", util.NewNewtError("No project file found!")
		}
	}

	return dir, nil
}

func (proj *Project) LoadPackageList() error {
	proj.packages = interfaces.PackageList{}

	// Go through a list of repositories, starting with local, and search for
	// packages / store them in the project package list.
	repos := proj.Repos()
	for name, repo := range repos {
		log.Printf("[VERBOSE] Loading packages in repository %s", repo.Path())
		list, err := pkg.ReadLocalPackages(repo, repo.Path(), proj.PackageSearchDirs())
		if err != nil {
			return err
		}

		proj.packages[name] = list
	}

	return nil
}

func (proj *Project) PackageList() interfaces.PackageList {
	return proj.packages
}

func (proj *Project) PackagesOfType(pkgType interfaces.PackageType) []interfaces.PackageInterface {
	matches := []interfaces.PackageInterface{}

	packs := proj.PackageList()
	for _, packHash := range packs {
		for _, pack := range *packHash {
			if pack.Type() == pkgType {
				matches = append(matches, pack)
			}
		}
	}

	return matches
}

func LoadProject(dir string) (*Project, error) {
	projDir, err := findProjectDir(dir)
	if err != nil {
		return nil, err
	}

	proj, err := NewProject(projDir)

	return proj, err
}<|MERGE_RESOLUTION|>--- conflicted
+++ resolved
@@ -146,7 +146,7 @@
 	}
 
 	if !upgrade {
-		cli.StatusMessage(cli.VERBOSITY_DEFAULT,
+		util.StatusMessage(util.VERBOSITY_DEFAULT,
 			fmt.Sprintf("Installed repository %s has version %s, "+
 				"which meets project requirements. Moving on to next repository.\n",
 				r.Name(), vers))
@@ -154,7 +154,7 @@
 	} else {
 		_, newVers, _ := rdesc.Match(r)
 		if newVers == nil {
-			cli.StatusMessage(cli.VERBOSITY_DEFAULT,
+			util.StatusMessage(util.VERBOSITY_DEFAULT,
 				"No matching version to upgrade to "+
 					"found for %s.  Please check your project requirements, and use the "+
 					"project show-repo command to see available repository versions.",
@@ -180,34 +180,34 @@
 				fmt.Printf("Would you like to upgrade repository %s from %s to %s %s? [Yn] ",
 					r.Name(), vers.String(), newVers.String(), str)
 
-<<<<<<< HEAD
-				line, more, err := bufio.NewReader(os.Stdin).ReadLine()
-				if more || err != nil {
-					return false, util.NewNewtError(fmt.Sprintf(
-						"Couldn't read upgrade response: %s\n", err.Error()))
-=======
-			if !upgrade {
-				util.StatusMessage(util.VERBOSITY_DEFAULT,
-					fmt.Sprintf("Installed repository %s matches project requirements, "+
-						"moving on to next repository.\n", r.Name()))
-				continue
-			} else {
-				_, newVers, _ := rdesc.Match(r)
-				if newVers == nil {
-					return util.NewNewtError(fmt.Sprintf(
-						"No matching version for repository %s\n", r.Name()))
->>>>>>> cc41f163
-				}
-				// Anything but no means yes.
-				answer := strings.ToUpper(strings.Trim(string(line), " "))
-				if answer == "N" || answer == "NO" {
-					fmt.Printf("Users says don't upgrade, skipping upgrade of %s\n",
-						r.Name())
+				if !upgrade {
+					util.StatusMessage(util.VERBOSITY_DEFAULT,
+						fmt.Sprintf("Installed repository %s matches project requirements, "+
+							"moving on to next repository.\n", r.Name()))
 					return true, nil
+				} else {
+					_, newVers, _ := rdesc.Match(r)
+					if newVers == nil {
+						return true, util.NewNewtError(fmt.Sprintf(
+							"No matching version for repository %s\n", r.Name()))
+					}
+					line, more, err := bufio.NewReader(os.Stdin).ReadLine()
+					if more || err != nil {
+						return false, util.NewNewtError(fmt.Sprintf(
+							"Couldn't read upgrade response: %s\n", err.Error()))
+					}
+
+					// Anything but no means yes.
+					answer := strings.ToUpper(strings.Trim(string(line), " "))
+					if answer == "N" || answer == "NO" {
+						fmt.Printf("Users says don't upgrade, skipping upgrade of %s\n",
+							r.Name())
+						return true, nil
+					}
 				}
 			}
 		} else {
-			cli.StatusMessage(cli.VERBOSITY_DEFAULT,
+			util.StatusMessage(util.VERBOSITY_DEFAULT,
 				"Repository %s doesn't need to be upgraded, latest "+
 					"version installed.\n", r.Name())
 			return true, nil
@@ -229,7 +229,7 @@
 	if vers != nil {
 		ok := rdesc.SatisfiesVersion(vers, r.VersionRequirements())
 		if !ok && !upgrade {
-			cli.StatusMessage(cli.VERBOSITY_DEFAULT, "WARNING: Installed"+
+			util.StatusMessage(util.VERBOSITY_DEFAULT, "WARNING: Installed"+
 				"version %s of repository %s does not match desired "+
 				"version %s in project file.  You can fix this by either upgrading"+
 				" your repository, or modifying the project.yml file.\n",
